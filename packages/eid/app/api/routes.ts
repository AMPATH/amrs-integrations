import { ResponseToolkit, ServerRoute } from "@hapi/hapi";
import ExtractVLAndPostToETL from "../services/vl_extractor";

<<<<<<< HEAD
import ExtractCD4AndPostToETL from "../services/cd4_extractor";
=======
>>>>>>> d81843af
import UploadSaveAndArchiveCSV from "../services/csv_upload";

let payload1: any = {
  payload: {
    output: "stream",
    parse: true,
    multipart: true,
    allow: "multipart/form-data",
  },
};
<<<<<<< HEAD
export const apiRoutes: ServerRoute[] = [
  {
    method: "GET",
    path: "/api/push/viral_load",
=======

>>>>>>> d81843af


export const apiRoutes: ServerRoute[] = [
  {
    method: "GET",
    path: "/api/push",

    handler: async function (request, h: ResponseToolkit) {

      let convertionService= new ExtractVLAndPostToETL();
      await convertionService.readCSVAndPost();
     return "success"
    },
  },
  {
   
    method: "POST",
    path: "/uploads",
    options: payload1,
    handler: async (request: any, h) => {
     // console.log("sisi ndio tuko");
        // const { payload } = request;
        // return payload;
      const file = request.payload.file;
      //  console.log(file);
      let uploadService= new UploadSaveAndArchiveCSV();
      await uploadService.uploadFile(file);

      // You can now process the CSV file
      return "CSV Uploaded";
    },
  }
];

      let convertionService = new ExtractVLAndPostToETL();
      await convertionService.readCSVAndPost();
      return "success";
    },
  },
<<<<<<< HEAD

  {
    method: "GET",
    path: "/api/push/cd4_count",
    handler: async function (request, h: ResponseToolkit) {
       console.log("sisi ndio tuko");
      let convertionService= new ExtractCD4AndPostToETL();
      await convertionService.readCSVAndPost();
     return "success"
    },
  },
  {
   
    method: "POST",
    path: "/uploads",
    options: payload1,
    handler: async (request: any, h) => {
     // console.log("sisi ndio tuko");
        // const { payload } = request;
        // return payload;
      const file = request.payload.file;
      //  console.log(file);
      let uploadService= new UploadSaveAndArchiveCSV();
      await uploadService.uploadFile(file);

      // You can now process the CSV file
      return "CSV Uploaded";
    },
  }

];
=======
];
>>>>>>> d81843af
<|MERGE_RESOLUTION|>--- conflicted
+++ resolved
@@ -1,10 +1,9 @@
 import { ResponseToolkit, ServerRoute } from "@hapi/hapi";
 import ExtractVLAndPostToETL from "../services/vl_extractor";
 
-<<<<<<< HEAD
+
 import ExtractCD4AndPostToETL from "../services/cd4_extractor";
-=======
->>>>>>> d81843af
+
 import UploadSaveAndArchiveCSV from "../services/csv_upload";
 
 let payload1: any = {
@@ -15,14 +14,13 @@
     allow: "multipart/form-data",
   },
 };
-<<<<<<< HEAD
+
 export const apiRoutes: ServerRoute[] = [
   {
     method: "GET",
     path: "/api/push/viral_load",
-=======
 
->>>>>>> d81843af
+
 
 
 export const apiRoutes: ServerRoute[] = [
@@ -31,45 +29,23 @@
     path: "/api/push",
 
     handler: async function (request, h: ResponseToolkit) {
-
-      let convertionService= new ExtractVLAndPostToETL();
-      await convertionService.readCSVAndPost();
-     return "success"
-    },
-  },
-  {
-   
-    method: "POST",
-    path: "/uploads",
-    options: payload1,
-    handler: async (request: any, h) => {
-     // console.log("sisi ndio tuko");
-        // const { payload } = request;
-        // return payload;
-      const file = request.payload.file;
-      //  console.log(file);
-      let uploadService= new UploadSaveAndArchiveCSV();
-      await uploadService.uploadFile(file);
-
-      // You can now process the CSV file
-      return "CSV Uploaded";
-    },
-  }
-];
-
       let convertionService = new ExtractVLAndPostToETL();
       await convertionService.readCSVAndPost();
       return "success";
     },
   },
-<<<<<<< HEAD
 
   {
     method: "GET",
     path: "/api/push/cd4_count",
     handler: async function (request, h: ResponseToolkit) {
+
        console.log("sisi ndio tuko");
       let convertionService= new ExtractCD4AndPostToETL();
+
+
+      let convertionService= new ExtractVLAndPostToETL();
+
       await convertionService.readCSVAndPost();
      return "success"
     },
@@ -93,7 +69,15 @@
     },
   }
 
+
 ];
-=======
+
 ];
->>>>>>> d81843af
+
+      let convertionService = new ExtractVLAndPostToETL();
+      await convertionService.readCSVAndPost();
+      return "success";
+    },
+  },
+];
+
