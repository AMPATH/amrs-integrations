import Joi from "joi";
import { ServerRoute } from "@hapi/hapi";
import { ClientRegistryService } from "../services/client-registry/client-registry.service";
import { FacilityRegistryService } from "../services/facility-registry/facility-registry.service";
import { logger } from "../utils/logger";
import {
  FhirBundle,
  IdentifierType,
  PatientSearchPayload,
  FacilityFilterDto,
} from "../types/hie.type";
import { PractitionerRegistryService } from "../services/practitioner-registry/practitioner-registry.service";
import { AmrsProviderService } from "../services/amrs/amrs-provider.service";
import { SHRService } from "../services/shr/shr.service";
<<<<<<< HEAD
import { KafkaConsumerService, kafkaConsumerService } from "../services/kafka/kafka-consumer.service";
=======
import { kafkaConsumerService } from "../services/kafka/kafka-consumer.service";
>>>>>>> 4e3fbe62
import { HieMappingService } from "../services/amrs/hie-mapping-service";

export const routes = (): ServerRoute[] => [
  {
    method: "POST",
    path: "/hie/client/search",
    options: {
      validate: {
        payload: Joi.object({
          identificationNumber: Joi.required().description(
            "Identification number"
          ),
          identificationType: Joi.string()
            .required()
            .valid(...Object.values(IdentifierType))
            .description("Identification Type"),
<<<<<<< HEAD
          facilityUuid: Joi.string()
            .uuid()
            .required()
            .description("Facility UUID")
=======
          locationUuid: Joi.string()
            .uuid()
            .required()
            .description("Location UUID"),
>>>>>>> 4e3fbe62
        }),
      },
      tags: ["api", "hie", "client-registry"],
      description: "Sync patient data from HIE client registry",
      notes:
        "Fetches patient data from national registry, compares with AMRS, and updates if necessary",
    },
    handler: async (request, h) => {
      const {
        identificationNumber,
        identificationType,
<<<<<<< HEAD
        facilityUuid,
      } = request.payload as PatientSearchPayload;
      const service = new ClientRegistryService(facilityUuid);
=======
        locationUuid,
      } = request.payload as PatientSearchPayload;
      const service = new ClientRegistryService(locationUuid);
>>>>>>> 4e3fbe62

      try {
        const result = await service.fetchPatientFromHie(
          identificationNumber,
          identificationType
        );
        return h.response(result).code(200);
      } catch (error: any) {
        logger.error(
          `Patient sync failed: ${identificationNumber} - ${error.message}`
        );
        return h
          .response({
            error: "Patient search failed",
            details: error.message,
          })
          .code(400);
      }
    },
  },
  {
    method: "POST",
    path: "/hie/client/validate-custom-otp",
    options: {
      validate: {
        payload: Joi.object({
          sessionId: Joi.string().required(),
          otp: Joi.string().required(),
          locationUuid: Joi.string().required(),
        }),
      },
      tags: ["api", "hie", "client-registry", "otp"],
      description: "Validate OTP and search for patient",
    },
    handler: async (request, h) => {
<<<<<<< HEAD
      const { sessionId, otp, facilityUuid } = request.payload as {
        sessionId: string;
        otp: string;
        facilityUuid: string;
      };

      const service = new ClientRegistryService(facilityUuid);
=======
      const { sessionId, otp, locationUuid } = request.payload as {
        sessionId: string;
        otp: string;
        locationUuid: string;
      };

      const service = new ClientRegistryService(locationUuid);
>>>>>>> 4e3fbe62

      try {
        const result = await service.validateOtp(sessionId, otp);

        return h
          .response({
            data: {
              identification_type: result.identificationType,
              identification_number: result.identificationNumber,
              status: result.status,
            },
          })
          .code(200);
      } catch (error: any) {
        logger.error(`OTP validation failed: ${error.message}`);
        return h
          .response({
            error: "OTP validation failed",
            details: error.message,
          })
          .code(400);
      }
    },
  },
  {
    method: "POST",
    path: "/hie/client/send-custom-otp",
    options: {
      validate: {
        payload: Joi.object({
          identificationNumber: Joi.string().required(),
          identificationType: Joi.string()
            .valid(...Object.values(IdentifierType))
            .default("National ID"),
          locationUuid: Joi.string().required(),
        }),
      },
      tags: ["api", "hie", "client-registry", "otp"],
      description: "Send OTP to patient's phone number",
    },
    handler: async (request, h) => {
      const {
        identificationNumber,
        identificationType,
<<<<<<< HEAD
        facilityUuid,
      } = request.payload as PatientSearchPayload;

      const service = new ClientRegistryService(facilityUuid);
=======
        locationUuid,
      } = request.payload as PatientSearchPayload;

      const service = new ClientRegistryService(locationUuid);
>>>>>>> 4e3fbe62

      try {
        const result = await service.sendOtp(
          identificationNumber,
          identificationType
        );

        return h
          .response({
            message: "OTP sent successfully",
            sessionId: result.sessionId,
            maskedPhone: result.maskedPhone,
          })
          .code(200);
      } catch (error: any) {
        logger.error(`OTP sending failed: ${error.message}`);
        return h
          .response({
            error: "OTP sending failed",
            details: error.message,
          })
          .code(400);
      }
    },
  },
  {
    method: "GET",
    path: "/hie/practitioner/search",
    options: {
      validate: {
        query: Joi.object({
          identifierValue: Joi.string()
            .required()
            .description(
              "Identifier value (e.g. National ID, Passport number)"
            ),
          identifierType: Joi.string()
            .required()
            .valid(...Object.values(IdentifierType))
            .default(IdentifierType.NATIONAL_ID)
            .description("Type of identifier"),
          refresh: Joi.boolean()
            .default(false)
            .description("Force synchronization with HIE registry"),
<<<<<<< HEAD
          facilityUuid: Joi.string()
            .uuid()
            .required()
            .description("Facility UUID"),
=======
          locationUuid: Joi.string()
            .uuid()
            .required()
            .description("Location UUID"),
>>>>>>> 4e3fbe62
        }),
      },
      tags: ["api", "hie", "practitioner-registry"],
      description: "Search for health practitioner in Practitioner Registry",
      notes:
        "Searches the national practitioner registry by ID, with local storage",
    },
    handler: async (request, h) => {
      const {
        identifierValue,
        identifierType,
        refresh,
<<<<<<< HEAD
        facilityUuid,
=======
        locationUuid,
>>>>>>> 4e3fbe62
      } = request.query as {
        identifierValue: string;
        identifierType: IdentifierType;
        refresh: boolean;
<<<<<<< HEAD
        facilityUuid: string;
      };

      const service = new PractitionerRegistryService(facilityUuid);
=======
        locationUuid: string;
      };

      const service = new PractitionerRegistryService(locationUuid);
>>>>>>> 4e3fbe62

      try {
        const result = await service.getPractitioner(
          { type: identifierType, value: identifierValue },
          { refresh }
        );

        return h.response(result).code(200);
      } catch (error: any) {
        logger.error(
          `Practitioner search failed: ${identifierValue} - ${error.message}`
        );

        return h
          .response({
            error: "Practitioner search failed",
            details: error.message,
          })
          .code(400);
      }
    },
  },
  {
    method: "GET",
    path: "/hie/amrs/providers/active",
    options: {
      tags: ["api", "amrs", "providers"],
      description: "Get active providers from AMRS database",
      notes:
        "Returns providers who have been active in the last 12 months at the specified location",
      validate: {
        query: Joi.object({
          locationUuid: Joi.string()
            .uuid()
            .required()
            .description("UUID of the location to filter providers by"),
        }),
      },
    },
    handler: async (request, h) => {
      const { locationUuid } = request.query;
      const service = new AmrsProviderService();

      try {
        const result = await service.getActiveProviders(locationUuid);

        return h.response(result).code(200);
      } catch (error: any) {
        logger.error(`AMRS providers fetch failed: ${error.message}`);
        return h
          .response({
            error: "Failed to fetch providers from AMRS",
            details: error.message,
          })
          .code(500);
      }
    },
  },
  {
    method: "GET",
    path: "/hie/amrs/provider/national-id",
    options: {
      tags: ["api", "amrs", "provider"],
      description: "Get provider by national ID from AMRS database",
      notes:
        "Returns provider matching the provided national ID (partial or full match)",
      validate: {
        query: Joi.object({
          nationalId: Joi.string()
            .required()
            .description(
              "National ID to search for (supports partial matching)"
            ),
        }),
      },
    },
    handler: async (request, h) => {
      const { nationalId } = request.query;
      const service = new AmrsProviderService();

      try {
        const result = await service.getProviderByNationalId(nationalId);

        return h.response(result).code(200);
      } catch (error: any) {
        logger.error(
          `AMRS providers fetch by national ID failed: ${error.message}`
        );
        return h
          .response({
            error: "Failed to fetch providers by national ID from AMRS",
            details: error.message,
          })
          .code(500);
      }
    },
  },
  {
    method: "GET",
    path: "/hie/facility/search",
    options: {
      validate: {
        query: Joi.object({
          filterType: Joi.string()
            .required()
            .description("Filter type e.g facilityCode,registrationNumber"),
          filterValue: Joi.string()
            .required()
            .description(
              "Facility code e.g 24749 of registration number e.g GK-016503"
            ),
          locationUuid: Joi.string().required().description("Location uuid"),
        }),
      },
      tags: ["api", "hie", "facility-registry"],
      description: "Search for a healthcare facility in the Facility Registry",
      notes: "Proxies the HIE /v1/facility-search endpoint using facility_code",
    },
    handler: async (request, h) => {
      const facilitySearchDto = request.query as FacilityFilterDto;
      const service = new FacilityRegistryService(
<<<<<<< HEAD
        facilitySearchDto.facilityUuid
=======
        facilitySearchDto.locationUuid
>>>>>>> 4e3fbe62
      );

      try {
        const result = await service.searchFacilityByCode(facilitySearchDto);
        return h.response(result).code(200);
      } catch (error: any) {
        logger.error(
          `Facility search failed: ${facilitySearchDto.filterValue} - ${error.message}`
        );
        return h
          .response({
            error: "Facility search failed",
            details: error.message,
          })
          .code(400);
      }
    },
  },

  {
    method: "POST",
    path: "/hie/facility-credentials",
    options: {
      validate: {
        payload: Joi.object({
<<<<<<< HEAD
          location_uuid: Joi.string()
            .uuid()
            .required()
            .description("Facility location UUID"),
          facility_name: Joi.string().required().description("Facility name"),
=======
          facility_code: Joi.string().required().description("Facility Code"),
>>>>>>> 4e3fbe62
          consumer_key: Joi.string().required().description("HIE Consumer Key"),
          username: Joi.string().required().description("HIE Username"),
          password: Joi.string().required().description("HIE Password"),
          is_active: Joi.boolean()
            .default(true)
            .description("Whether credentials are active"),
        }),
      },
      tags: ["api", "hie", "facility-credentials"],
      description: "Save or update facility credentials for HIE authentication",
      notes: "Stores facility credentials with encrypted password.",
    },
    handler: async (request, h) => {
      const credentialsData = request.payload as any;
      const service = new HieMappingService();

      try {
        const result = await service.saveCredentials(credentialsData);
        return h
          .response({
            message: "Credentials saved successfully",
            data: result,
          })
          .code(200);
      } catch (error: any) {
        logger.error(`Failed to save facility credentials: ${error.message}`);
        return h
          .response({
            error: "Failed to save facility credentials",
            details: error.message,
          })
          .code(400);
      }
    },
  },
  {
    method: "PUT",
    path: "/hie/facility-credentials/{locationUuid}/status",
    options: {
      validate: {
        params: Joi.object({
          locationUuid: Joi.string()
            .uuid()
            .required()
            .description("Facility location UUID"),
        }),
        payload: Joi.object({
          is_active: Joi.boolean().required().description("Activation status"),
        }),
      },
      tags: ["api", "hie", "facility-credentials"],
      description: "Update facility credentials status",
      notes: "Activate or deactivate facility credentials.",
    },
    handler: async (request, h) => {
      const { locationUuid } = request.params;
      const { is_active } = request.payload as { is_active: boolean };
      const service = new HieMappingService();

      try {
        const result = await service.updateCredentialsStatus(
          locationUuid,
          is_active
        );
        if (!result) {
          return h
            .response({
              error: "Credentials not found for the specified facility",
            })
            .code(404);
        }
        return h
          .response({
            message: `Credentials ${
              is_active ? "activated" : "deactivated"
            } successfully`,
          })
          .code(200);
      } catch (error: any) {
        logger.error(`Failed to update credentials status: ${error.message}`);
        return h
          .response({
            error: "Failed to update credentials status",
            details: error.message,
          })
          .code(400);
      }
    },
  },
  // SHR Fetch Endpoint
  {
    method: "GET",
    path: "/v1/shr/summary",
    options: {
      validate: {
        query: Joi.object({
          cr_id: Joi.string()
            .required()
            .description("Client Registry ID (CRXXXXX)"),
          facilityUuid: Joi.string()
            .required()
            .description("Facility UUID"),
        }),
      },
      tags: ["api", "shr"],
      description: "Fetch SHR summary data by Client Registry ID",
      notes: "Retrieves summary data from SHR using the provided CR ID",
    },
    handler: async (request, h) => {
<<<<<<< HEAD
      const { cr_id, facilityUuid } = request.query as { cr_id: string; facilityUuid: string };
=======
      const { cr_id, facilityUuid } = request.query as {
        cr_id: string;
        facilityUuid: string;
      };
>>>>>>> 4e3fbe62
      try {
        const service = new SHRService(facilityUuid);
        const data = await service.fetchPatientFromSHR(cr_id);
        return h.response(data).code(200);
      } catch (error: any) {
        logger.error(`SHR summary fetch failed: ${cr_id} - ${error.message}`);
        return h
          .response({
            error: "SHR summary fetch failed",
            details: error.message,
          })
          .code(400);
      }
    },
  },

  // SHR Post Bundle Endpoint
  {
    method: "POST",
    path: "/v1/shr/bundle",
    options: {
      validate: {
        payload: Joi.object({
          resourceType: Joi.string().required(),
          type: Joi.string().required(),
          entry: Joi.array()
            .items(
              Joi.object({
                fullUrl: Joi.string().optional(),
                resource: Joi.object().required(),
              }).unknown(true)
            )
            .required(),
        }).unknown(true),
      },
      tags: ["api", "shr"],
      description: "Post bundle to SHR",
      notes: "Posts bundle to SHR",
    },
    handler: async (request, h) => {
      const { facilityUuid } = request.query as { facilityUuid: string };
      const payload = request.payload as any;
      const bundle =
        payload && payload.bundle
          ? payload.bundle
          : (payload as FhirBundle<any>);
      const service = new SHRService(facilityUuid);
      try {
        const data = await service.postBundleToSHR(bundle);
        return h.response(data).code(200);
      } catch (error: any) {
        logger.error(`SHR bundle post failed: ${error.message}`);
        return h
          .response({
            error: "SHR bundle post failed",
            details: error.message,
          })
          .code(400);
      }
    },
  },

  // SHR Batch job endpoint
  {
    method: "POST",
    path: "/v1/shr/batch-job",
    options: {
      validate: {
        payload: Joi.object({
          date: Joi.string()
            .optional()
            .description(
              "Date to process (YYYY-MM-DD format), defaults to yesterday"
            ),
        }),
      },
      tags: ["api", "shr", "batch"],
      description: "Trigger SHR batch job for processing closed visits",
      notes:
        "Processes all closed visits for the specified date (defaults to yesterday) and pushes them to SHR",
    },
    handler: async (request, h) => {
      const { facilityUuid } = request.query as { facilityUuid: string };
      const { date } = request.payload as { date?: string };

      try {
<<<<<<< HEAD
        const service = new KafkaConsumerService();
=======
        const service = new SHRService(facilityUuid);
>>>>>>> 4e3fbe62
        const jobDate = date ? new Date(date) : new Date();
        const result = await service.executeBatchJob(jobDate);

        return h.response(result).code(200);
      } catch (error: any) {
        logger.error(`SHR batch job failed: ${error.message}`);
        return h
          .response({
            error: "SHR batch job failed",
            details: error.message,
          })
          .code(500);
      }
    },
  },

  {
    method: "POST",
    path: "/v1/shr/test-patient-bundle",
    options: {
      validate: {
        payload: Joi.object({
          patientUuid: Joi.string()
            .required()
            .description("Patient UUID to test"),
          date: Joi.string()
            .optional()
            .description(
              "Date to use for testing (YYYY-MM-DD format), defaults to yesterday"
            ),
        }),
      },
      tags: ["api", "shr", "test"],
      description: "Test bundle generation for a single patient",
      notes:
        "Generates a bundle for the specified patient without pushing to SHR, for testing purposes",
    },
    handler: async (request, h) => {
      const { facilityUuid } = request.query as { facilityUuid: string };
      const { patientUuid, date } = request.payload as {
        patientUuid: string;
        date?: string;
      };

      try {
        const service = new SHRService(facilityUuid);
        const result = await service.testPatientBundle(patientUuid, date);

        return h.response(result).code(200);
      } catch (error: any) {
        logger.error(`SHR test bundle generation failed: ${error.message}`);
        return h
          .response({
            error: "SHR test bundle generation failed",
            details: error.message,
          })
          .code(500);
      }
    },
  },

  // Health Check Endpoint
  {
    method: "GET",
    path: "/hie/health",
    options: {
      tags: ["api", "monitoring"],
      description: "Service health check",
    },
    handler: async (request, h) => {
      return h
        .response({
          status: "ok",
          timestamp: new Date().toISOString(),
          service: "hie-integration",
        })
        .code(200);
    },
  },

  // Kafka Health Check Endpoint
  {
    method: "GET",
    path: "/hie/kafka/health",
    options: {
      tags: ["api", "monitoring", "kafka"],
      description: "Kafka consumer health check",
    },
    handler: async (request, h) => {
      try {
        const healthStatus = await kafkaConsumerService.getHealthStatus();
        return h.response(healthStatus).code(200);
      } catch (error: any) {
        logger.error(`Kafka health check failed: ${error.message}`);
        return h
          .response({
            error: "Kafka health check failed",
            details: error.message,
            timestamp: new Date().toISOString(),
          })
          .code(500);
      }
    },
  },

  // Kafka Consumer Status Endpoint
  {
    method: "GET",
    path: "/hie/kafka/status",
    options: {
      tags: ["api", "monitoring", "kafka"],
      description: "Detailed Kafka consumer status",
    },
    handler: async (request, h) => {
      try {
        const status = await kafkaConsumerService.getConsumerStatus();
        return h.response(status).code(200);
      } catch (error: any) {
        logger.error(`Kafka status check failed: ${error.message}`);
        return h
          .response({
            error: "Kafka status check failed",
            details: error.message,
            timestamp: new Date().toISOString(),
          })
          .code(500);
      }
    },
  }
];<|MERGE_RESOLUTION|>--- conflicted
+++ resolved
@@ -12,11 +12,7 @@
 import { PractitionerRegistryService } from "../services/practitioner-registry/practitioner-registry.service";
 import { AmrsProviderService } from "../services/amrs/amrs-provider.service";
 import { SHRService } from "../services/shr/shr.service";
-<<<<<<< HEAD
 import { KafkaConsumerService, kafkaConsumerService } from "../services/kafka/kafka-consumer.service";
-=======
-import { kafkaConsumerService } from "../services/kafka/kafka-consumer.service";
->>>>>>> 4e3fbe62
 import { HieMappingService } from "../services/amrs/hie-mapping-service";
 
 export const routes = (): ServerRoute[] => [
@@ -33,17 +29,10 @@
             .required()
             .valid(...Object.values(IdentifierType))
             .description("Identification Type"),
-<<<<<<< HEAD
           facilityUuid: Joi.string()
             .uuid()
             .required()
             .description("Facility UUID")
-=======
-          locationUuid: Joi.string()
-            .uuid()
-            .required()
-            .description("Location UUID"),
->>>>>>> 4e3fbe62
         }),
       },
       tags: ["api", "hie", "client-registry"],
@@ -55,15 +44,9 @@
       const {
         identificationNumber,
         identificationType,
-<<<<<<< HEAD
         facilityUuid,
       } = request.payload as PatientSearchPayload;
       const service = new ClientRegistryService(facilityUuid);
-=======
-        locationUuid,
-      } = request.payload as PatientSearchPayload;
-      const service = new ClientRegistryService(locationUuid);
->>>>>>> 4e3fbe62
 
       try {
         const result = await service.fetchPatientFromHie(
@@ -99,7 +82,6 @@
       description: "Validate OTP and search for patient",
     },
     handler: async (request, h) => {
-<<<<<<< HEAD
       const { sessionId, otp, facilityUuid } = request.payload as {
         sessionId: string;
         otp: string;
@@ -107,15 +89,6 @@
       };
 
       const service = new ClientRegistryService(facilityUuid);
-=======
-      const { sessionId, otp, locationUuid } = request.payload as {
-        sessionId: string;
-        otp: string;
-        locationUuid: string;
-      };
-
-      const service = new ClientRegistryService(locationUuid);
->>>>>>> 4e3fbe62
 
       try {
         const result = await service.validateOtp(sessionId, otp);
@@ -160,17 +133,10 @@
       const {
         identificationNumber,
         identificationType,
-<<<<<<< HEAD
         facilityUuid,
       } = request.payload as PatientSearchPayload;
 
       const service = new ClientRegistryService(facilityUuid);
-=======
-        locationUuid,
-      } = request.payload as PatientSearchPayload;
-
-      const service = new ClientRegistryService(locationUuid);
->>>>>>> 4e3fbe62
 
       try {
         const result = await service.sendOtp(
@@ -215,17 +181,10 @@
           refresh: Joi.boolean()
             .default(false)
             .description("Force synchronization with HIE registry"),
-<<<<<<< HEAD
           facilityUuid: Joi.string()
             .uuid()
             .required()
             .description("Facility UUID"),
-=======
-          locationUuid: Joi.string()
-            .uuid()
-            .required()
-            .description("Location UUID"),
->>>>>>> 4e3fbe62
         }),
       },
       tags: ["api", "hie", "practitioner-registry"],
@@ -238,26 +197,15 @@
         identifierValue,
         identifierType,
         refresh,
-<<<<<<< HEAD
         facilityUuid,
-=======
-        locationUuid,
->>>>>>> 4e3fbe62
       } = request.query as {
         identifierValue: string;
         identifierType: IdentifierType;
         refresh: boolean;
-<<<<<<< HEAD
         facilityUuid: string;
       };
 
       const service = new PractitionerRegistryService(facilityUuid);
-=======
-        locationUuid: string;
-      };
-
-      const service = new PractitionerRegistryService(locationUuid);
->>>>>>> 4e3fbe62
 
       try {
         const result = await service.getPractitioner(
@@ -379,11 +327,7 @@
     handler: async (request, h) => {
       const facilitySearchDto = request.query as FacilityFilterDto;
       const service = new FacilityRegistryService(
-<<<<<<< HEAD
         facilitySearchDto.facilityUuid
-=======
-        facilitySearchDto.locationUuid
->>>>>>> 4e3fbe62
       );
 
       try {
@@ -409,15 +353,7 @@
     options: {
       validate: {
         payload: Joi.object({
-<<<<<<< HEAD
-          location_uuid: Joi.string()
-            .uuid()
-            .required()
-            .description("Facility location UUID"),
-          facility_name: Joi.string().required().description("Facility name"),
-=======
           facility_code: Joi.string().required().description("Facility Code"),
->>>>>>> 4e3fbe62
           consumer_key: Joi.string().required().description("HIE Consumer Key"),
           username: Joi.string().required().description("HIE Username"),
           password: Joi.string().required().description("HIE Password"),
@@ -527,14 +463,10 @@
       notes: "Retrieves summary data from SHR using the provided CR ID",
     },
     handler: async (request, h) => {
-<<<<<<< HEAD
-      const { cr_id, facilityUuid } = request.query as { cr_id: string; facilityUuid: string };
-=======
       const { cr_id, facilityUuid } = request.query as {
         cr_id: string;
         facilityUuid: string;
       };
->>>>>>> 4e3fbe62
       try {
         const service = new SHRService(facilityUuid);
         const data = await service.fetchPatientFromSHR(cr_id);
@@ -621,11 +553,7 @@
       const { date } = request.payload as { date?: string };
 
       try {
-<<<<<<< HEAD
         const service = new KafkaConsumerService();
-=======
-        const service = new SHRService(facilityUuid);
->>>>>>> 4e3fbe62
         const jobDate = date ? new Date(date) : new Date();
         const result = await service.executeBatchJob(jobDate);
 
