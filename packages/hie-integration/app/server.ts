<<<<<<< HEAD
import Hapi from '@hapi/hapi';
import hapiPino from 'hapi-pino';
import { logger } from './utils/logger';
import { routes } from './routes/routes';
import { DatabaseManager } from './config/database';
import { kafkaConsumerService } from './services/kafka/kafka-consumer.service';
import { MediatorUtils } from './utils/mediator';
import { getMediatorConfig } from './config/mediator';
=======
import Hapi from "@hapi/hapi";
import hapiPino from "hapi-pino";
import { logger } from "./utils/logger";
import { routes } from "./routes/routes";
import { DatabaseManager } from "./config/database";
import { kafkaConsumerService } from "./services/kafka/kafka-consumer.service";
>>>>>>> 4e3fbe62

export const initServer = async () => {
  // Initialize database connections
  try {
    const dbManager = DatabaseManager.getInstance();
    await dbManager.initializeAll();
    await kafkaConsumerService.initialize();
    
    // Initialize mediator
    // move this to after server starts
    
    // Get server configuration from database manager
    const serverConfig = dbManager.getServerConfig();

    const server = Hapi.server({
      port: serverConfig.port,
      host: serverConfig.host,
      routes: {
        cors: true,
        validate: {
          failAction: async (request, h, err: any) => {
            if (process.env.NODE_ENV === "production") {
              throw err;
            }
            logger.warn(`Validation error: ${err.message}`);
            throw err;
          },
        },
      },
    });

    await server.register([
      {
        plugin: (hapiPino as unknown) as Hapi.Plugin<hapiPino.Options>,
        options: {
          instance: logger,
          logEvents: ["request", "response", "onPostStart"],
          redact: ["req.headers.authorization", "req.headers.cookie"],
          transport:
            process.env.NODE_ENV !== "production"
              ? { target: "pino-pretty" }
              : undefined,
          mergeHapiLogData: true,
        },
      },
    ]);

    server.route(routes());

    server.ext("onPreResponse", (request, h) => {
      const response = request.response as any;
      if (response.isBoom) {
        const error = response;
        request.logger.error(error);

        if (error.data && error.data.details) {
          const details = error.data.details.map((d: any) => ({
            message: d.message,
            path: d.path,
          }));

          return h
            .response({
              error: "Validation failed",
              details,
            })
            .code(error.output.statusCode);
        }

        return h
          .response({
            error: error.message,
            details: error.data?.details,
          })
          .code(error.output.statusCode);
      }
      return h.continue;
    });

    return server;
  } catch (error) {
    console.log("error", error);
    logger.error("Failed to initialize server:", error);
    process.exit(1);
  }
};

export const startServer = async () => {
  const server = await initServer();
  await server.start();
  server.logger.info(`Server running on ${server.info.uri}`);
  await MediatorUtils.initialize(getMediatorConfig());
  // Activate mediator heartbeat after server starts
  MediatorUtils.activateHeartbeat();
  
  return server;
};

process.on("unhandledRejection", (err) => {
  logger.error(err);
  process.exit(1);
});

process.on("SIGINT", async () => {
  logger.info("Shutting down server...");
  const dbManager = DatabaseManager.getInstance();
  await dbManager.closeAll();
  process.exit(0);
});

process.on("SIGTERM", async () => {
  logger.info("Received SIGTERM, shutting down server...");
  const dbManager = DatabaseManager.getInstance();
  await dbManager.closeAll();
  process.exit(0);
});<|MERGE_RESOLUTION|>--- conflicted
+++ resolved
@@ -1,4 +1,3 @@
-<<<<<<< HEAD
 import Hapi from '@hapi/hapi';
 import hapiPino from 'hapi-pino';
 import { logger } from './utils/logger';
@@ -7,14 +6,6 @@
 import { kafkaConsumerService } from './services/kafka/kafka-consumer.service';
 import { MediatorUtils } from './utils/mediator';
 import { getMediatorConfig } from './config/mediator';
-=======
-import Hapi from "@hapi/hapi";
-import hapiPino from "hapi-pino";
-import { logger } from "./utils/logger";
-import { routes } from "./routes/routes";
-import { DatabaseManager } from "./config/database";
-import { kafkaConsumerService } from "./services/kafka/kafka-consumer.service";
->>>>>>> 4e3fbe62
 
 export const initServer = async () => {
   // Initialize database connections
