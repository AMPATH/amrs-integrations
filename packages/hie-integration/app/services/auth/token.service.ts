import { cache } from "../../utils/cache.util";
import { logger } from "../../utils/logger";
import axios from "axios";
import config from "../../config/env";
<<<<<<< HEAD
import { FacilityCredentials, HieMappingService } from "../amrs/hie-mapping-service";

const TOKEN_CACHE_PREFIX = "hie_access_token";
const TOKEN_TTL = 15; // 15 seconds 
const CREDENTIALS_CACHE_PREFIX = "facility_credentials";
const CREDENTIALS_TTL = 30 * 60;

=======
import {
  FacilityCredentials,
  HieMappingService,
} from "../amrs/hie-mapping-service";

const TOKEN_CACHE_PREFIX = "hie_access_token";
const TOKEN_TTL = 15; // 15 seconds
const CREDENTIALS_CACHE_PREFIX = "facility_credentials";
const CREDENTIALS_TTL = 30 * 60;

>>>>>>> 4e3fbe62
interface TokenRequestQueue {
  resolve: (token: string) => void;
  reject: (error: any) => void;
}

export class TokenService {
  private hieMappingService: HieMappingService;
  private refreshQueues: Map<string, TokenRequestQueue[]> = new Map();
  private refreshingFlags: Map<string, boolean> = new Map();

  constructor() {
    this.hieMappingService = new HieMappingService();
  }

<<<<<<< HEAD
  private getTokenCacheKey(locationUuid: string): string {
    return `${TOKEN_CACHE_PREFIX}_${locationUuid}`;
  }

  private getCredentialsCacheKey(locationUuid: string): string {
    return `${CREDENTIALS_CACHE_PREFIX}_${locationUuid}`;
  }

  async getAccessToken(locationUuid: string): Promise<string> {
    const cacheKey = this.getTokenCacheKey(locationUuid);

    const cachedToken = cache.get<string>(cacheKey);
    if (cachedToken) {
      logger.debug(`Using cached token for facility: ${locationUuid}`);
      return cachedToken;
    }

    if (this.refreshingFlags.get(locationUuid)) {
      return new Promise((resolve, reject) => {
        const queue = this.refreshQueues.get(locationUuid) || [];
        queue.push({ resolve, reject });
        this.refreshQueues.set(locationUuid, queue);
      });
    }

    this.refreshingFlags.set(locationUuid, true);

    try {
      const credentials = await this.getCachedFacilityCredentials(locationUuid);
      if (!credentials) {
        throw new Error(`No active credentials found for facility: ${locationUuid}`);
      }

      const token = await this.fetchNewToken(credentials);

      cache.set(cacheKey, token, TOKEN_TTL);

      const queue = this.refreshQueues.get(locationUuid) || [];
      queue.forEach(({ resolve }) => resolve(token));

      this.refreshQueues.delete(locationUuid);
      this.refreshingFlags.set(locationUuid, false);

      logger.info(`Successfully obtained token for facility: ${locationUuid}`);
      return token;

    } catch (error: any) {
      const queue = this.refreshQueues.get(locationUuid) || [];
      queue.forEach(({ reject }) => reject(error));

      this.refreshQueues.delete(locationUuid);
      this.refreshingFlags.set(locationUuid, false);

      logger.error(`HIE authentication failed for facility ${locationUuid}: ${error.message}`);
      throw new Error(
        `HIE authentication failed for facility ${locationUuid}: ${error.response?.data || error.message
        }`
      );
    }
  }

  private async getCachedFacilityCredentials(locationUuid: string): Promise<FacilityCredentials | null> {
    const cacheKey = this.getCredentialsCacheKey(locationUuid);

    const cached = cache.get<FacilityCredentials>(cacheKey);
    if (cached) {
      return cached;
    }

    // Fetch from HieMappingService
    const credentials = await this.hieMappingService.getFacilityCredentials(locationUuid);
    if (credentials) {
      cache.set(cacheKey, credentials, CREDENTIALS_TTL);
    }

    return credentials;
  }

  private async fetchNewToken(credentials: FacilityCredentials): Promise<string> {
    const authCredentials = Buffer.from(
      `${credentials.username}:${credentials.password}`
    ).toString("base64");

    const authUrl = `${config.HIE.BASE_URL}${config.HIE.AUTH_URL}`;
    logger.debug('Attempting authentication', {
      url: authUrl,
      consumerKey: credentials.consumer_key,
      facilityUuid: credentials.location_uuid
    });

    try {
      const response = await axios.get(
        authUrl,
        {
          params: {
            key: credentials.consumer_key
          },
          headers: {
            Authorization: `Basic ${authCredentials}`,
            "Content-Type": "application/json",
          },
          timeout: 5000,
        }
      );

      logger.debug('Authentication successful', {
        status: response.status,
        facilityUuid: credentials.location_uuid
      });

      return response.data;
    } catch (error: any) {
      logger.error('Authentication failed', {
        status: error.response?.status,
        statusText: error.response?.statusText,
        data: error.response?.data,
        url: authUrl,
        consumerKey: credentials.consumer_key,
        facilityUuid: credentials.location_uuid
      });
      throw error;
    }
  }

  clearToken(locationUuid: string): void {
    const cacheKey = this.getTokenCacheKey(locationUuid);
    cache.del(cacheKey);
    logger.debug(`Cleared token for facility: ${locationUuid}`);
  }

  clearCredentialsCache(locationUuid: string): void {
    const cacheKey = this.getCredentialsCacheKey(locationUuid);
    cache.del(cacheKey);
    logger.debug(`Cleared credentials cache for facility: ${locationUuid}`);
=======
  private getTokenCacheKey(facilityCode: string): string {
    return `${TOKEN_CACHE_PREFIX}_${facilityCode}`;
  }

  private getCredentialsCacheKey(facilityCode: string): string {
    return `${CREDENTIALS_CACHE_PREFIX}_${facilityCode}`;
  }

  async getAccessToken(locationUuid: string): Promise<string> {
    // get facility code from location uuid
    const facilityCode = await this.hieMappingService.getFacilityCodeUsingLocationUuid(
      locationUuid
    );
    console.log({ facilityCode });
    if (!facilityCode) {
      throw new Error(`Facility code for location ${locationUuid} not found`);
    }
    const cacheKey = this.getTokenCacheKey(facilityCode);

    const cachedToken = cache.get<string>(cacheKey);
    if (cachedToken) {
      logger.debug(`Using cached token for facility: ${facilityCode}`);
      return cachedToken;
    }

    if (this.refreshingFlags.get(facilityCode)) {
      return new Promise((resolve, reject) => {
        const queue = this.refreshQueues.get(facilityCode) || [];
        queue.push({ resolve, reject });
        this.refreshQueues.set(facilityCode, queue);
      });
    }

    this.refreshingFlags.set(facilityCode, true);

    try {
      const credentials = await this.getCachedFacilityCredentials(facilityCode);
      if (!credentials) {
        throw new Error(
          `No active credentials found for facility: ${facilityCode}`
        );
      }

      const token = await this.fetchNewToken(credentials);

      cache.set(cacheKey, token, TOKEN_TTL);

      const queue = this.refreshQueues.get(facilityCode) || [];
      queue.forEach(({ resolve }) => resolve(token));

      this.refreshQueues.delete(facilityCode);
      this.refreshingFlags.set(facilityCode, false);

      logger.info(`Successfully obtained token for facility: ${facilityCode}`);
      return token;
    } catch (error: any) {
      const queue = this.refreshQueues.get(facilityCode) || [];
      queue.forEach(({ reject }) => reject(error));

      this.refreshQueues.delete(facilityCode);
      this.refreshingFlags.set(facilityCode, false);

      logger.error(
        `HIE authentication failed for facility ${facilityCode}: ${error.message}`
      );
      throw new Error(
        `HIE authentication failed for facility ${facilityCode}: ${
          error.response?.data || error.message
        }`
      );
    }
  }

  private async getCachedFacilityCredentials(
    locationUuid: string
  ): Promise<FacilityCredentials | null> {
    const cacheKey = this.getCredentialsCacheKey(locationUuid);

    const cached = cache.get<FacilityCredentials>(cacheKey);
    if (cached) {
      return cached;
    }

    // Fetch from HieMappingService
    const credentials = await this.hieMappingService.getFacilityCredentials(
      locationUuid
    );
    if (credentials) {
      cache.set(cacheKey, credentials, CREDENTIALS_TTL);
    }

    return credentials;
  }

  private async fetchNewToken(
    credentials: FacilityCredentials
  ): Promise<string> {
    const authCredentials = Buffer.from(
      `${credentials.username}:${credentials.password}`
    ).toString("base64");

    const response = await axios.get(
      `${config.HIE.BASE_URL}${config.HIE.AUTH_URL}`,
      {
        params: {
          key: credentials.consumer_key,
        },
        headers: {
          Authorization: `Basic ${authCredentials}`,
          "Content-Type": "application/json",
        },
        timeout: 5000,
      }
    );

    return response.data;
  }

  clearToken(facilityCode: string): void {
    const cacheKey = this.getTokenCacheKey(facilityCode);
    cache.del(cacheKey);
    logger.debug(`Cleared token for facility: ${facilityCode}`);
  }

  clearCredentialsCache(facilityCode: string): void {
    const cacheKey = this.getCredentialsCacheKey(facilityCode);
    cache.del(cacheKey);
    logger.debug(`Cleared credentials cache for facility: ${facilityCode}`);
>>>>>>> 4e3fbe62
  }
}<|MERGE_RESOLUTION|>--- conflicted
+++ resolved
@@ -2,15 +2,6 @@
 import { logger } from "../../utils/logger";
 import axios from "axios";
 import config from "../../config/env";
-<<<<<<< HEAD
-import { FacilityCredentials, HieMappingService } from "../amrs/hie-mapping-service";
-
-const TOKEN_CACHE_PREFIX = "hie_access_token";
-const TOKEN_TTL = 15; // 15 seconds 
-const CREDENTIALS_CACHE_PREFIX = "facility_credentials";
-const CREDENTIALS_TTL = 30 * 60;
-
-=======
 import {
   FacilityCredentials,
   HieMappingService,
@@ -21,7 +12,6 @@
 const CREDENTIALS_CACHE_PREFIX = "facility_credentials";
 const CREDENTIALS_TTL = 30 * 60;
 
->>>>>>> 4e3fbe62
 interface TokenRequestQueue {
   resolve: (token: string) => void;
   reject: (error: any) => void;
@@ -36,142 +26,6 @@
     this.hieMappingService = new HieMappingService();
   }
 
-<<<<<<< HEAD
-  private getTokenCacheKey(locationUuid: string): string {
-    return `${TOKEN_CACHE_PREFIX}_${locationUuid}`;
-  }
-
-  private getCredentialsCacheKey(locationUuid: string): string {
-    return `${CREDENTIALS_CACHE_PREFIX}_${locationUuid}`;
-  }
-
-  async getAccessToken(locationUuid: string): Promise<string> {
-    const cacheKey = this.getTokenCacheKey(locationUuid);
-
-    const cachedToken = cache.get<string>(cacheKey);
-    if (cachedToken) {
-      logger.debug(`Using cached token for facility: ${locationUuid}`);
-      return cachedToken;
-    }
-
-    if (this.refreshingFlags.get(locationUuid)) {
-      return new Promise((resolve, reject) => {
-        const queue = this.refreshQueues.get(locationUuid) || [];
-        queue.push({ resolve, reject });
-        this.refreshQueues.set(locationUuid, queue);
-      });
-    }
-
-    this.refreshingFlags.set(locationUuid, true);
-
-    try {
-      const credentials = await this.getCachedFacilityCredentials(locationUuid);
-      if (!credentials) {
-        throw new Error(`No active credentials found for facility: ${locationUuid}`);
-      }
-
-      const token = await this.fetchNewToken(credentials);
-
-      cache.set(cacheKey, token, TOKEN_TTL);
-
-      const queue = this.refreshQueues.get(locationUuid) || [];
-      queue.forEach(({ resolve }) => resolve(token));
-
-      this.refreshQueues.delete(locationUuid);
-      this.refreshingFlags.set(locationUuid, false);
-
-      logger.info(`Successfully obtained token for facility: ${locationUuid}`);
-      return token;
-
-    } catch (error: any) {
-      const queue = this.refreshQueues.get(locationUuid) || [];
-      queue.forEach(({ reject }) => reject(error));
-
-      this.refreshQueues.delete(locationUuid);
-      this.refreshingFlags.set(locationUuid, false);
-
-      logger.error(`HIE authentication failed for facility ${locationUuid}: ${error.message}`);
-      throw new Error(
-        `HIE authentication failed for facility ${locationUuid}: ${error.response?.data || error.message
-        }`
-      );
-    }
-  }
-
-  private async getCachedFacilityCredentials(locationUuid: string): Promise<FacilityCredentials | null> {
-    const cacheKey = this.getCredentialsCacheKey(locationUuid);
-
-    const cached = cache.get<FacilityCredentials>(cacheKey);
-    if (cached) {
-      return cached;
-    }
-
-    // Fetch from HieMappingService
-    const credentials = await this.hieMappingService.getFacilityCredentials(locationUuid);
-    if (credentials) {
-      cache.set(cacheKey, credentials, CREDENTIALS_TTL);
-    }
-
-    return credentials;
-  }
-
-  private async fetchNewToken(credentials: FacilityCredentials): Promise<string> {
-    const authCredentials = Buffer.from(
-      `${credentials.username}:${credentials.password}`
-    ).toString("base64");
-
-    const authUrl = `${config.HIE.BASE_URL}${config.HIE.AUTH_URL}`;
-    logger.debug('Attempting authentication', {
-      url: authUrl,
-      consumerKey: credentials.consumer_key,
-      facilityUuid: credentials.location_uuid
-    });
-
-    try {
-      const response = await axios.get(
-        authUrl,
-        {
-          params: {
-            key: credentials.consumer_key
-          },
-          headers: {
-            Authorization: `Basic ${authCredentials}`,
-            "Content-Type": "application/json",
-          },
-          timeout: 5000,
-        }
-      );
-
-      logger.debug('Authentication successful', {
-        status: response.status,
-        facilityUuid: credentials.location_uuid
-      });
-
-      return response.data;
-    } catch (error: any) {
-      logger.error('Authentication failed', {
-        status: error.response?.status,
-        statusText: error.response?.statusText,
-        data: error.response?.data,
-        url: authUrl,
-        consumerKey: credentials.consumer_key,
-        facilityUuid: credentials.location_uuid
-      });
-      throw error;
-    }
-  }
-
-  clearToken(locationUuid: string): void {
-    const cacheKey = this.getTokenCacheKey(locationUuid);
-    cache.del(cacheKey);
-    logger.debug(`Cleared token for facility: ${locationUuid}`);
-  }
-
-  clearCredentialsCache(locationUuid: string): void {
-    const cacheKey = this.getCredentialsCacheKey(locationUuid);
-    cache.del(cacheKey);
-    logger.debug(`Cleared credentials cache for facility: ${locationUuid}`);
-=======
   private getTokenCacheKey(facilityCode: string): string {
     return `${TOKEN_CACHE_PREFIX}_${facilityCode}`;
   }
@@ -300,6 +154,5 @@
     const cacheKey = this.getCredentialsCacheKey(facilityCode);
     cache.del(cacheKey);
     logger.debug(`Cleared credentials cache for facility: ${facilityCode}`);
->>>>>>> 4e3fbe62
   }
 }