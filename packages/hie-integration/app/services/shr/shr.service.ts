--- conflicted
+++ resolved
@@ -12,10 +12,7 @@
 
 export class SHRService {
   private httpClient: HieHttpClient;
-<<<<<<< HEAD
   private openHIM: HieHttpClient;
-=======
->>>>>>> 4e3fbe62
   private visitService: VisitService;
   private amrsFhirClient: AmrsFhirClient;
   private shrFhirClient: ShrFhirClient;
@@ -24,13 +21,9 @@
   private mappingService: HieMappingService;
 
   constructor(facilityUuid: string) {
-<<<<<<< HEAD
     logger.info('Initializing SHRService', { facilityUuid });
     this.httpClient = new HieHttpClient(config.HIE.BASE_URL, facilityUuid);
     this.openHIM = new HieHttpClient(config.HIE.OPENHIM_BASE_URL, facilityUuid);
-=======
-    this.httpClient = new HieHttpClient(config.HIE.BASE_URL, facilityUuid);
->>>>>>> 4e3fbe62
     this.visitService = new VisitService();
     this.amrsFhirClient = new AmrsFhirClient();
     this.shrFhirClient = new ShrFhirClient(facilityUuid);
